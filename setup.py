--- conflicted
+++ resolved
@@ -10,11 +10,7 @@
     'biopython==1.76',
     'numpy >=1.13',
     'pybedtools==0.8.2',
-<<<<<<< HEAD
-    'nmslib>=2.0.6',
-=======
     'nmslib>=2.0.6', # note 2.1.1 does not pass the build in ubuntu
->>>>>>> 8afdded3
     'pandas>=1.0.0',
     'pyyaml>=5.4.1',
     'regex==2020.11.13',
