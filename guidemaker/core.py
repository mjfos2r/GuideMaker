"""Core classes and functions for GuideMaker

"""
import os
from typing import List, Dict, Tuple
import logging
from itertools import product, tee
import gzip
import hashlib
import statistics
from collections import deque
import numpy as np
from Bio.Seq import Seq
from Bio import SeqIO
from Bio.SeqUtils import GC
import nmslib
from pybedtools import BedTool
import pandas as pd
<<<<<<< HEAD
from Bio.SeqRecord import SeqRecord
import gc

=======
import re
>>>>>>> 594f2c58

logger = logging.getLogger('guidemaker.core')

def is_gzip(filename):
    try:
        with open(filename, "rb") as f:
            logging.info("check if %s is gzipped" % filename)
            return f.read(2) == b'\x1f\x8b'
    except IOError as e:
        logging.error("Could not open the file %s to determine if it was gzipped" % filename)
        raise e
class Pam:
    """A Class representing a Protospacer Adjacent Motif (PAM)

    """

    def extend_ambiguous_dna(self, pam) -> None:
        """convert ambiguous DNA input to return frozen set of all sequences
        Args:
            pam (str): a pam seq (all caps)
        Returns:
            (frozenset): all possible sequences given an ambiguous DNA input

        """



    def __init__(self, pam: str, pam_orientation: str) -> None:
        """Pam __init__

        Args:
            pam (str): A DNA string in ambiguous IUPAC format
            pam_orientation (str): [5prime | 3prime ]
                5prime means the order is 5'-[pam][target]-3'
                3prime means the order is 5'-[target][pam]-3'
        """
        for letter in pam.upper():
            assert letter in ['A', 'C', 'G', 'T', 'M', 'R', 'W', 'S', 'Y', 'K', 'V', 'H', 'D', 'B', 'X', 'N']
        assert pam_orientation in ["3prime", "5prime"]
        self.pam: str = pam.upper()
        self.pam_orientation: str = pam_orientation

    def __str__(self) -> str:
        return "A PAM object: {self.pam}".format(self=self)
    

    def find_targets(self, seq_record_iter: object, strand: str, target_len: int) -> List[object]:
        """Find all targets on a sequence that match for the PAM on the requested strand(s)

        Args:
            seq_record_iter (object): A Biopython SeqRecord iterator from SeqIO.parse
            strand (str): The strand to search choices: ["forward", "reverse", "both"]
            target_len (int): The length of the target sequence
        Returns:
            list: A list of Target class instances

        """
        target_list = []

        def reverse_complement(seq: str) -> object:
            """reverse complement of the PAM sequence
            """
            pamseq = Seq(seq)
            return str(pamseq.reverse_complement())


        def pam2re(pam) -> str:
            """Convert an IUPAC anbigous PAM to a Regex expression

            """
            dnaval = {'A': 'A', 'C': 'C', 'G': 'G', 'T': 'T',
                      'M': '[A|C]', 'R': '[A|G]', 'W': '[A|T]', 'S': '[C|G]',
                      'Y': '[C|T]', 'K': '[G|T]', 'V': '[A|C|G]', 'H': '[A|C|T]',
                      'D': '[A|G|T]', 'B': '[C|G|T]', 'X': '[G|A|T|C]', 'N': '[G|A|T|C]'}
            return "".join([dnaval[base] for base in pam])

        #                5prime means the order is 5'-[pam][target]-3'
        #                3prime means the order is 5'-[target][pam]-3'

        def check_target(seq, target_len):
            if len(seq) == target_len:
                return True
            return False

        def run_for_5p(pamregex):
            for match_obj in re.finditer(pamregex, seq):
                target_seq = seq[match_obj.end() : match_obj.end() + target_len]
                if check_target(target_seq, target_len):
                    target_list.append(Target(seq=target_seq,
                                              exact_pam=match_obj.group(0),
                                              strand="forward",
                                              pam_orientation="5prime",
                                              seqid=id,
                                              start=match_obj.end(),
                                              stop=match_obj.end() + target_len))
            print("f5p: " + str(len(target_list)))

        def run_for_3p(pamregex):
            for match_obj in re.finditer(pamregex, seq):
                target_seq = seq[match_obj.start() - target_len : match_obj.start()]
                if check_target(target_seq, target_len):
                    target_list.append(Target(seq=target_seq,
                                              exact_pam=match_obj.group(0),
                                              strand="forward",
                                              pam_orientation="3prime",
                                              seqid=id,
                                              start=match_obj.start() - target_len,
                                              stop=match_obj.start()))
            print("f3p: " + str(len(target_list)))

        def run_rev_5p(pamregex):
            for match_obj in re.finditer(pamregex, seq):
                target_seq = reverse_complement(seq[match_obj.start() - target_len : match_obj.start()])
                if check_target(target_seq, target_len):
                    target_list.append(Target(seq=target_seq,
                                              exact_pam=reverse_complement(match_obj.group(0)),
                                                strand="forward",
                                                pam_orientation="5prime",
                                                seqid=id,
                                                start=match_obj.start() - target_len,
                                                stop=match_obj.start()))
            print("r5p: " + str(len(target_list)))

        def run_rev_3p(pamregex):
            for match_obj in re.finditer(pamregex, seq):
                target_seq = reverse_complement(seq[match_obj.end() : match_obj.end() + target_len])
                if check_target(target_seq, target_len):
                    target_list.append(Target(seq=target_seq,
                                              exact_pam=reverse_complement(match_obj.group(0)),
                                              strand="forward",
                                              pam_orientation="5prime",
                                              seqid=id,
                                              start=match_obj.end(),
                                              stop=match_obj.end() + target_len))
            print("r3p: " + str(len(target_list)))

<<<<<<< HEAD
        def window(iterable, size):
            iters = tee(iterable, size)
            for i in range(1, size):
                for each in iters[i:]:
                    next(each, None)
            return zip(*iters)
#                5prime means the order is 5'-[pam][target]-3'
#                3prime means the order is 5'-[target][pam]-3'
        def compute_seq_coords(self, hitset, strand, target_len, seqrecord, i):
            if hitset == "fset" and strand in ("forward", "both") and self.pam_orientation == "3prime":
                start = i - target_len
                stop = i
                seq = str(seqrecord[start:stop].seq)
                exact_pam = str(seqrecord[stop:(stop + len(self.pam))].seq)
            elif hitset == "fset" and strand in ("forward", "both") and self.pam_orientation == "5prime":
                start = i + len(self.pam)
                stop = i + len(self.pam) + target_len
                seq = str(seqrecord[start:stop].seq)
                exact_pam = str(seqrecord[start - len(self.pam):start].seq)
            elif hitset == "rset" and strand in ("reverse", "both") and self.pam_orientation == "3prime":
                start = i + len(self.pam)
                stop = i + len(self.pam) + target_len
                seq = str(seqrecord[start:stop].seq.reverse_complement())
                exact_pam = str(seqrecord[start - len(self.pam):start].seq.reverse_complement())
            elif hitset == "rset" and strand in ("reverse", "both") and self.pam_orientation == "5prime":
                start = i - target_len
                stop = i
                seq = str(seqrecord[start:stop].seq.reverse_complement())
                exact_pam =str(seqrecord[stop:stop + len(self.pam)].seq.reverse_complement())
            else:
                return None
            if 0 <= start <= len(seqrecord) and 0 <= stop <= len(seqrecord) and all(letters in ['A','T','C','G'] for letters in seq): # if not ATCG in the target then ignore those targets
                return Target(seq=seq,
                              exact_pam=exact_pam,
                              strand=strand,
                              pam_orientation=self.pam_orientation,
                              seqid=seqrecord.id,
                              start=start,
                              stop=stop)

        # Create iterable of PAM length windows across the sequence
        target_list = deque()
        for seqrecord in seq_record_iter:
            kmer_iter = window(str(seqrecord.seq), len(self.pam))
            for i, kmer in enumerate(kmer_iter):
                hitset = None
                kmerstr = ''.join(kmer)
                if strand in ["forward", "both"] and kmerstr in self.fset:
                    hitset = "fset"
                    gstrand = "forward"
                elif strand in ["reverse", "both"] and kmerstr in self.rset:
                    hitset = "rset"
                    gstrand = "reverse"
                else:
                    continue
                tar = compute_seq_coords(self, hitset=hitset,
                                         strand=gstrand,
                                         target_len=target_len,
                                         seqrecord=seqrecord,
                                         i=i)
                if tar:
                    target_list.append(tar)
            gc.collect() # clear memory after each chromosome
        return list(target_list)
        
=======
        for record in seq_record_iter:
            id = record.id
            seq =str(record.seq)
            if self.pam_orientation == "5prime":
                if strand == "forward":
                    run_for_5p(pam2re(self.pam))
                if strand == "reverse":
                    run_rev_5p(pam2re(reverse_complement(self.pam)))
                if strand == "both":
                    run_for_5p(pam2re(self.pam))
                    run_rev_5p(pam2re(reverse_complement(self.pam)))
            elif self.pam_orientation == "3prime":
                if strand == "forward":
                    run_for_3p(pam2re(self.pam))
                if strand == "reverse":
                    run_rev_3p(pam2re(reverse_complement(self.pam)))
                if strand == "both":
                    run_for_3p(pam2re(self.pam))
                    run_rev_3p(pam2re(reverse_complement(self.pam)))
        return target_list
>>>>>>> 594f2c58


class Target:
    """A class representing a candidate target sequence for a PAM

    This is an object for holding data on possible target sequences
    adjacent to PAM sites.
    """
    def __init__(self, seq: str, exact_pam: str, strand: str, pam_orientation: str,
                 seqid: str, start: int, stop: int) -> object:
        self.seq: str = seq
        self.exact_pam: str = exact_pam
        self.strand: str = strand
        self.pam_orientation: str = pam_orientation
        self.seqid: str = seqid
        self.start: int = start
        self.stop: int = stop
        self.md5: str = hashlib.md5(seq.encode()).hexdigest()

    def __str__(self) -> str:
        return "A Target object: {self.seq} on sequence {self.seqid} \
                position {self.start}".format(self=self)

    def __eq__(self, other):
        return other == self.seq
    def __ne__(self, other):
        return not self.__eq__(other)
    def __len__(self):
        return len(self.seq)


class TargetList:
    """A Class representing a set of guide RNA targets

    The class includes all targets in a set, a dict filtered to be unique in
    the region near the PAM, and a dict with edit distances for sequences.

    """
    def __init__(self, targets: List, lcp: int, hammingdist: int=2, knum: int=2) -> None:
        self.targets: List = targets
        self.lcp: int = lcp
        self.hammingdist: int = hammingdist
        self.knum: int = knum
        self.unique_targets: dict = {}
        self.nmslib_index: object = None
        self.neighbors: dict = {}
        self.ncontrolsearched: int = None
        self.gc_percent: float = None
        self.genomesize: float = None

    def __str__(self):
        info = "TargetList: contains a set of {} potential PAM targets".format(len(self.targets))
        return info

    def __len__(self):
        return len(self.targets)
    
    
    def check_restriction_enzymes(self, restriction_enzyme_list: list=[]):
        """Check for restriction enzymes
        
        Returns:
            None (but restriction enzyme checked tagets to self and targets are updated)
        """
        from Bio import Seq # somehow if you import these two prior PAM class has eror as [TypeError: 'module' object is not callable]
        from itertools import product
        dna_dict = Seq.IUPAC.IUPACData.ambiguous_dna_values
        extend_list= list()
        for record in set(restriction_enzyme_list):
            extend_list.append(list(map("".join, product(*map(dna_dict.get, record)))))
        element_to_exclude = frozenset(sum(extend_list, [])) # flat out the compount list and make frozenset
        # retrive targets if doesnot contain the strings specify in the restriction enzyme list
        self.targets = [x for x in  self.targets if not any(restenzyme in x.seq for restenzyme in element_to_exclude)]



    def _one_hot_encode(self, seq_list: List[object])-> List[str]:
        """One hot encode Target DNA as a binary string representation for LMSLIB

        """
        charmap = {'A': '1 0 0 0', 'C': '0 1 0 0', 'G': '0 0 1 0', 'T': '0 0 0 1'}
        def seq_to_bin(target_obj):
            seq = target_obj.seq
            charlist = [charmap[letter] for letter in seq]
            return " ".join(charlist)
        return list(map(seq_to_bin, seq_list))


    def find_unique_near_pam(self) -> None:
        """identify unique sequences in the target list

        The function filters a list of Target objects for targets that
        are unique in the region closest to the PAM. The region length is defined
        by the lcp.

        Args:
            lcp (int): Length of conserved sequence close to PAM
        """
        def _get_prox(target):
            if target.pam_orientation == "5prime":
            	if self.lcp == 0:
            		return target.seq
            	else:
            		return target.seq[0:self.lcp]
            elif target.pam_orientation == "3prime":
            	if self.lcp == 0:
            		return target.seq
            	else:
                	return target.seq[(len(target) - self.lcp):]
        lcp_dict ={}
        for target in self.targets:
            proximal = _get_prox(target)
            if proximal in lcp_dict.keys():
                lcp_dict[proximal].append(target)
            else:
                lcp_dict[proximal] = [target]
        filteredlist = deque()
        for lkey, lval in lcp_dict.items():
            if len(lval) == 1:
                filteredlist.append(lval[0])
        self.unique_targets = list(filteredlist)


    def create_index(self, M: int=16, num_threads=2, efC: int=10, post=1) -> None:
        """Create nmslib index

        Converts converts self.targets to binary one hot encoding and returns. NMSLIB index in

        Args:
            num_threads (int): cpu threads
            M (int): Controls the number of bi-directional links created for each element
                during index construction. Higher values lead to better results at the expense
                of memory consumption. Typical values are 2 -100, but for most datasets a
                range of 12 -48 is suitable. Can’t be smaller than 2.
            efC (int): Size of the dynamic list used during construction. A larger value means
                   a better quality index, but increases build time. Should be an integer value
                   between 1 and the size of the dataset.

        Returns:
            None (but writes NMSLIB index to self)
        """
        bintargets = self._one_hot_encode(self.targets) # this has to be unique targets -- nop targets, as they are the part of the genome. 
        index_params = {'M': M, 'indexThreadQty': num_threads,'efConstruction': efC, 'post': post}
        index = nmslib.init(space='bit_hamming',
                            dtype=nmslib.DistType.INT,
                            data_type=nmslib.DataType.OBJECT_AS_STRING,
                            method='hnsw')
        index.addDataPointBatch(bintargets)
        index.createIndex(index_params, print_progress=True)
        self.nmslib_index = index

    def get_neighbors(self, ef=9, num_threads=2) -> None:
        """Get nearest neighbors for sequences removing sequences that
         have neighbors less than the Hamming distance threshold

        For the list of all targets calculate the (knum) nearest neighbors.
        filter out targets with close neighbors and
        Writes a dictionary to self.neighbors:
        self.neighbors[seq]{target: seq_obj, neighbors: {seqs:[s1, s1, ...], dist:[d1, d1,...]}}

        Args: None
        Returns: None
        """
        if not self.unique_targets:
            self.find_unique_near_pam()
        unique_bintargets = self._one_hot_encode(self.unique_targets)
        self.nmslib_index.setQueryTimeParams({'efSearch': ef})
        results_list = self.nmslib_index.knnQueryBatch(unique_bintargets,
                                               k=self.knum, num_threads = num_threads)
        neighbor_dict = {}
        for i, entry in enumerate(results_list):

            queryseq = self.unique_targets[i].seq
            hitseqidx = list(entry[0])
            hammingdist = list(entry[1])
            if hammingdist[1] >= 2 * self.hammingdist: # multiply by 4 b/c each base is one hot encoded in 4 bits
                neighbors = {"seqs": [self.targets[x].seq for x in hitseqidx], # reverse this?
                             "dist": [int(x/2) for x in hammingdist]}
                neighbor_dict[queryseq] = {"target": self.unique_targets[i],
                                           "neighbors": neighbors}
        self.neighbors = neighbor_dict

    def export_bed(self) -> object:
        """export the targets in self.neighbors to a bed format file

        Args:
            file (str): the name and location of file to export

        Returns:
            (obj): A Pandas Dataframe in Bed format
        """
        bdict = dict(chrom = [], chromstart = [], chromend = [], name = [], score = [], strand = [])
        for rec in self.neighbors.values():
            bdict['chrom'].append(rec["target"].seqid)
            bdict['chromstart'].append(rec["target"].start)
            bdict['chromend'].append(rec["target"].stop)
            bdict['name'].append(rec["target"].seq)
            bdict['score'].append(0)
            if rec["target"].strand == "forward":
                bdict['strand'].append("+")
            elif rec["target"].strand == "reverse":
                bdict['strand'].append("-")
        df = pd.DataFrame.from_dict(bdict)
        df.sort_values(by=['chrom', 'chromstart'], inplace=True)
        return df

    def get_control_seqs(self, seq_record_iter: object, length: int=20, n: int=1000,
                         num_threads: int=2) -> Tuple[float, float, object]:
        """Create random sequences with a specified GC probability and find seqs with the greatest
         distance to any sequence flanking a PAM site

        Args:
            seq_record_iter (Bio.SeqIO): an iterator of Fastas
            length (int): length of the sequence, must match the index
            n = number of sequences to  return
            num_threads (int) nuer of processor threads
        """
        # get GC percent
        totlen = 0
        gccnt = 0
        for record in seq_record_iter:
            gccnt += GC(record.seq) * len(record)
            totlen += len(record)
        gc = gccnt/(totlen*100)
        #print("Percentage of GC content in the input genome: "+"{:.2f}".format(gc * 100))
        self.gc_percent = gc * 100
        self.genomesize = totlen / (1024 * 1024)
        
        minimum_hmdist=0
        sm_count = 0
        search_mult = 0
        
        #  search_mult (int): search this times n sequences
        search_multiple=[10, 100, 1000, 10000]
       
        try:
            while  minimum_hmdist < 7 or search_mult ==  10000:
                # generate random sequences
                seqs = []
                search_mult = search_multiple[sm_count]
                for i in range(n  * search_mult):
                    seqs.append("".join(np.random.choice(a=["G", "C", "A", "T"], size=length,
                                                         replace=True, p=[gc/2, gc/2, (1 - gc)/2, (1 - gc)/2])))
                # one hot encode sequences
                binseq = []
                charmap = {'A': '1 0 0 0', 'C': '0 1 0 0', 'G': '0 0 1 0', 'T': '0 0 0 1'}
                for seq in seqs:
                    charlist = [charmap[letter] for letter in seq]
                    binseq.append(" ".join(charlist))
                rand_seqs = self.nmslib_index.knnQueryBatch(binseq, k=2, num_threads=num_threads)
                distlist = []
                for i in rand_seqs:
                    distlist.append(i[1][0])
                zipped = list(zip(seqs, distlist))
                dist_seqs = sorted(zipped, reverse=True, key=lambda x: x[1])
                sort_seq = [item[0] for item in dist_seqs][0:n]
                sort_dist = [item[1]/2 for item in dist_seqs][0:n]
                minimum_hmdist = int(min(sort_dist))
                sm_count += 1
        except IndexError as e:
           # print("Number of random control searched: ", search_mult * n)
            pass
        
        total_ncontrolsearched = search_mult * n
        self.ncontrolsearched = total_ncontrolsearched
        randomdf = pd.DataFrame(data={"Sequences":sort_seq, "Hamming distance":sort_dist})
        def create_name(seq):
            return "Cont-" + hashlib.md5(seq.encode()).hexdigest()
        randomdf['name'] = randomdf["Sequences"].apply(create_name)
        randomdf = randomdf[["name", "Sequences", "Hamming distance"]]
        return (min(sort_dist),
                statistics.median(sort_dist),
                randomdf)

class Annotation:
    def __init__(self, genbank_list: List[str], target_bed_df: object) -> None:
        """Annotation class for data and methods on targets and gene annotations

        Args:
            genbank_list (List[str]): A list of genbank files from a single genome
            target_bed_df (object): A pandas dataframe in Bed format with the
                locations of targets in the genome
        Returns:
            None
        """
        self.genbank_list: List[str] = genbank_list
        self.target_bed_df: object = target_bed_df
        self.genbank_bed_df: object = None
        self.feature_dict: Dict = None
        self.nearby: object = None
        self.filtered_df: object = None
        self.qualifiers: object = None
        
    def _get_genbank_features(self, feature_types: List[str] = None) -> None:
        """Parse genbank records into pandas DF/Bed format and dict format saving to self

        Args:
            feature_types (List[str]): a list of Genbank feature types to use

        Returns:
            None
        """
        if feature_types is None:
            feature_types = ["CDS"]
        feature_dict = {}
        pddict = dict(chrom=[], chromStart=[], chromEnd=[], name=[], score=[], strand=[])
        for gbfile in self.genbank_list:
            try:
                if is_gzip(gbfile):
                    f = gzip.open(gbfile, mode='rt')
                else:
                    f = open(gbfile, mode='r')
            except IOError as e:
                logging.error("The genbank file %s could not be opened" % gbfile)
                raise e
            genbank_file = SeqIO.parse(f, "genbank")
            for entry in genbank_file:
                for record in entry.features:
                    if record.type in feature_types:
                        if record.strand in [1, -1, "+","-"]:
                            pddict["strand"].append("-" if record.strand < 0 else "+")
                            featid = hashlib.md5(str(record).encode()).hexdigest()
                            pddict['chrom'].append(entry.id)
                            pddict["chromStart"].append(record.location.start.position)
                            pddict["chromEnd"].append(record.location.end.position)
                            pddict["name"].append(featid)
                            pddict["score"].append(0)
                            for qualifier_key, qualifier_val in record.qualifiers.items():
                                if not qualifier_key in feature_dict:
                                    feature_dict[qualifier_key] = {}
                                feature_dict[qualifier_key][featid] = qualifier_val
            genbankbed = pd.DataFrame.from_dict(pddict)
            self.genbank_bed_df = genbankbed
            self.feature_dict = feature_dict
        f.close()

    def _get_qualifiers(self, min_prop: float = 0.5, excluded: List[str] = None) -> object:
        """Create a dataframe with features and their qualifier values

        Create a dataframe with features and their qualifier values for
        all qualifiers over the minimum threshold (except 'translation'). Add
        to self.qualifiers

        Args:
            min_prop (float): A float between 0-1 representing the fraction of
            features the qualifier must be present in to be included in the dataframe
            excluded (List(str)): A list of genbank qualifiers to exclude, Default ["translation"]
        Returns:
            None

        """
        if excluded is None:
            excluded = ["translation"]
        final_quals = []
        qual_df = pd.DataFrame(data ={"Feature id":[]})
        for quals in self.feature_dict:
            if len(quals)/len(self.feature_dict) > min_prop:
                final_quals.append(quals)
        for qualifier in final_quals:
            if qualifier not in excluded:
                featlist = []
                quallist = []
                for feat, qual in self.feature_dict[qualifier].items():
                    featlist.append(feat)
                    quallist.append(";".join([str(i) for i in qual]))
                tempdf = pd.DataFrame({'Feature id': featlist, qualifier: quallist})
                qual_df = qual_df.merge(tempdf, how="outer", on="Feature id")
        self.qualifiers = qual_df

    def _get_nearby_features(self) -> None:
        """Adds downstream information to the given target sequences and mapping information

        Args:
            None

        Returns:
            None

        Note:
            writes a dataframe of nearby features to self.nearby
        """
        # Import Features and sort by chromosome and then by start position in ascending order
        featurebed = BedTool.from_dataframe(self.genbank_bed_df)
        featurebed = featurebed.sort()
        # import guide files and sort by chromosome and then by start position in ascending order
        mapbed = BedTool.from_dataframe(self.target_bed_df)
        mapbed = mapbed.sort()
        # get feature downstream of target sequence
        downstream = mapbed.closest(featurebed, d=True, fd=True, D="a", t="first")
        # get feature upstream of target sequence
        upstream = mapbed.closest(featurebed, d=True, id=True, D="a", t="first")
        headers = {0: "Accession", 1: "Guide start", 2: "Guide end", 3:"Guide sequence",
                   4: "Score", 5:"Guide strand", 6: "Feature Accession",
                   7: "Feature start", 8:"Feature end", 9:"Feature id",
                   10:"Feature score", 11:"Feature strand", 12: "Feature distance"}
        downstream: pd.DataFrame = downstream.to_dataframe(disable_auto_names=True, header=None)
        downstream['direction'] = 'downstream'
        upstream = upstream.to_dataframe(disable_auto_names=True, header=None)
        upstream['direction'] = 'upstream'
        upstream = upstream.append(downstream)
        self.nearby = upstream.rename(columns=headers)

    def _filter_features(self, before_feat: int=100, after_feat: int=200) -> None:
        """merge targets with Feature list and filter for guides close enough to interact.

        Args:
            before_feat (int): The maximum distance before the start of a feature measured from closest point to guide
            after_feat (int): The maximum distance after the start codon (into the gene)

        Returns:
            None
        """
        # for guides in the same orientation as the targets ( +/+ or -/-) select guides that are within
        #  before_feat of the gene start
        filtered_df = self.nearby.query('`Guide strand` == `Feature strand` and 0 < `Feature distance` < @before_feat')
        # for guides in the +/+ orientation select guides where the end is within [before_feat] of the gene start
        filtered_df = filtered_df.append(self.nearby.query('`Guide strand` == "+" and `Feature strand` == "+" \
                                             and `Feature distance` == 0 and \
                                             `Guide end` - `Feature start` < @after_feat'))
        # for guides in the -/- orientation select guides where the end is within [before_feat] of the gene start
        filtered_df = filtered_df.append(self.nearby.query('`Guide strand` == "-" and `Feature strand` == "-" \
                                                     and `Feature distance` == 0 \
                                                     and `Feature end` - `Guide start` < @after_feat'))
        # Select guides where target is + and guide is - and the guide is infront of the gene
        filtered_df = filtered_df.append(self.nearby.query('`Guide strand` == "-" and `Feature strand` == "+" and \
                                                     0 <`Feature start` - `Guide end` < @before_feat' ))
        # Select guides where target is - and guide is + and the guide is infront of the gene
        filtered_df = filtered_df.append(self.nearby.query('`Guide strand` == "+" and `Feature strand` == "-" and \
                                                     0 <`Guide start` - `Feature end` < @before_feat' ))
        # Select guides where target is + and guide is - and the guide is is within [before_feat] of the gene start
        filtered_df = filtered_df.append(self.nearby.query('`Guide strand` == "-" and `Feature strand` == "+" and \
                                                             0 <`Guide end` -`Feature start`  < @after_feat'))
        # Select guides where target is - and guide is + and the guide is is within [before_feat] of the gene start
        filtered_df = filtered_df.append(self.nearby.query('`Guide strand` == "+" and `Feature strand` == "-" and \
                                                             0 <`Feature end` - `Guide start` < @after_feat'))

        self.filtered_df = filtered_df

    def _format_guide_table(self, targetlist: List[object]) -> object :
        """Create guide table for output

        """
        def gc(seq):
            cnt = 0
            for letter in seq:
                if letter in ["G", "C"]:
                    cnt += 1
            return cnt/len(seq)
        def get_exact_pam(seq):
            return targetlist.neighbors[seq]["target"].exact_pam
        def get_guide_hash(seq):
            return targetlist.neighbors[seq]["target"].md5
        def get_off_target_score(seq):
            dlist = targetlist.neighbors[seq]["neighbors"]["dist"]
            s = [str(i) for i in dlist]
            return ";".join(s)
        def get_off_target_seqs(seq):
            slist = targetlist.neighbors[seq]["neighbors"]["seqs"]
            return ";".join(slist)
        pretty_df = self.filtered_df.copy()
        pretty_df['GC'] = pretty_df['Guide sequence'].apply(gc)
        pretty_df['PAM'] = pretty_df['Guide sequence'].apply(get_exact_pam)
        pretty_df['Guide name'] = pretty_df['Guide sequence'].apply(get_guide_hash)
        pretty_df['Target strand'] = np.where(pretty_df['Guide strand'] == pretty_df['Feature strand'], 'coding', 'non-coding')
        pretty_df['Similar guide distances'] = pretty_df['Guide sequence'].apply(get_off_target_score)
        pretty_df['Similar guides'] = pretty_df['Guide sequence'].apply(get_off_target_seqs)
        pretty_df = pretty_df[['Guide name', "Guide sequence", 'GC', "Accession","Guide start", "Guide end",
                    "Guide strand", 'PAM',  "Feature id",
                    "Feature start", "Feature end", "Feature strand",
                    "Feature distance", 'Similar guides', 'Similar guide distances']]
        pretty_df: object = pretty_df.merge(self.qualifiers, how="left", on="Feature id")
        pretty_df = pretty_df.sort_values(by=['Accession', 'Feature start'])
        pretty_df['Guide start'] = pretty_df['Guide start'] + 1
        pretty_df['Feature start'] = pretty_df['Feature start'] + 1
        return pretty_df
    
    def locuslen(self):
        locus_count = len(self.feature_dict['locus_tag' or 'locus'].keys())
        return(locus_count)

        
def get_fastas(filelist, tempdir=None):
    """Saves a Fasta and from 1 or more Genbank files (may be gzipped)
    Args:
        filelist (str): Genbank file to process

    Returns:
        None
    """
    try:
        fastpath = os.path.join(tempdir, "forward.fasta")
        with open(fastpath, "w") as f1:
            for file in filelist:
                if is_gzip(file):
                    with gzip.open(file, 'rt') as f:
                        records = SeqIO.parse(f, "genbank")
                        SeqIO.write(records, f1, "fasta")
                else:
                    with open(file, 'r') as f:
                        records = (SeqIO.parse(f, "genbank"))
                        SeqIO.write(records, f1, "fasta")
        return fastpath
    except Exception as e:
        print("An error occurred in input genbank file %s" % file)
        raise e



        
        
        
        
        
        
        
        
        
        
        
        
        
        






<|MERGE_RESOLUTION|>--- conflicted
+++ resolved
@@ -16,13 +16,7 @@
 import nmslib
 from pybedtools import BedTool
 import pandas as pd
-<<<<<<< HEAD
-from Bio.SeqRecord import SeqRecord
-import gc
-
-=======
 import re
->>>>>>> 594f2c58
 
 logger = logging.getLogger('guidemaker.core')
 
@@ -159,7 +153,6 @@
                                               stop=match_obj.end() + target_len))
             print("r3p: " + str(len(target_list)))
 
-<<<<<<< HEAD
         def window(iterable, size):
             iters = tee(iterable, size)
             for i in range(1, size):
@@ -225,28 +218,6 @@
             gc.collect() # clear memory after each chromosome
         return list(target_list)
         
-=======
-        for record in seq_record_iter:
-            id = record.id
-            seq =str(record.seq)
-            if self.pam_orientation == "5prime":
-                if strand == "forward":
-                    run_for_5p(pam2re(self.pam))
-                if strand == "reverse":
-                    run_rev_5p(pam2re(reverse_complement(self.pam)))
-                if strand == "both":
-                    run_for_5p(pam2re(self.pam))
-                    run_rev_5p(pam2re(reverse_complement(self.pam)))
-            elif self.pam_orientation == "3prime":
-                if strand == "forward":
-                    run_for_3p(pam2re(self.pam))
-                if strand == "reverse":
-                    run_rev_3p(pam2re(reverse_complement(self.pam)))
-                if strand == "both":
-                    run_for_3p(pam2re(self.pam))
-                    run_rev_3p(pam2re(reverse_complement(self.pam)))
-        return target_list
->>>>>>> 594f2c58
 
 
 class Target:
